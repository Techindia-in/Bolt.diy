--- conflicted
+++ resolved
@@ -1,10 +1,4 @@
-<<<<<<< HEAD
 import { type ActionFunctionArgs } from '@remix-run/server-runtime';
-
-//import { StreamingTextResponse, parseStreamPart } from 'ai';
-=======
-import { type ActionFunctionArgs } from '@remix-run/cloudflare';
->>>>>>> d62e211d
 import { streamText } from '~/lib/.server/llm/stream-text';
 import type { IProviderSetting, ProviderInfo } from '~/types/model';
 import { generateText } from 'ai';
@@ -97,13 +91,8 @@
     }
   } else {
     try {
-<<<<<<< HEAD
-      const MODEL_LIST = await getModelList({ apiKeys, providerSettings, serverEnv: context.cloudflare?.env as any });
-      const modelDetails = MODEL_LIST.find((m) => m.name === model);
-=======
-      const models = await getModelList({ apiKeys, providerSettings, serverEnv: context.cloudflare.env as any });
+      const models = await getModelList({ apiKeys, providerSettings, serverEnv: context.cloudflare?.env as any });
       const modelDetails = models.find((m: ModelInfo) => m.name === model);
->>>>>>> d62e211d
 
       if (!modelDetails) {
         throw new Error('Model not found');
