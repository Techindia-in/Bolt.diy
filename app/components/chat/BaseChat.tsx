// @ts-nocheck
// Preventing TS checks with files presented in the video for a better presentation.
import type { Message } from 'ai';
import React, { type RefCallback, useEffect } from 'react';
import { ClientOnly } from 'remix-utils/client-only';
import { Menu } from '~/components/sidebar/Menu.client';
import { IconButton } from '~/components/ui/IconButton';
import { Workbench } from '~/components/workbench/Workbench.client';
import { classNames } from '~/utils/classNames';
import { MODEL_LIST, DEFAULT_PROVIDER, PROVIDER_LIST, initializeModelList } from '~/utils/constants';
import { Messages } from './Messages.client';
import { SendButton } from './SendButton.client';
import { useState } from 'react';
import { APIKeyManager } from './APIKeyManager';
import Cookies from 'js-cookie';

import styles from './BaseChat.module.scss';
import type { ProviderInfo } from '~/utils/types';

const EXAMPLE_PROMPTS = [
  { text: 'Build a todo app in React using Tailwind' },
  { text: 'Build a simple blog using Astro' },
  { text: 'Create a cookie consent form using Material UI' },
  { text: 'Make a space invaders game' },
  { text: 'How do I center a div?' },
];

const providerList = PROVIDER_LIST;

const ModelSelector = ({ model, setModel, provider, setProvider, modelList, providerList }) => {
  return (
<<<<<<< HEAD
    <div className="flex gap-2 mb-2">
      <select
        value={provider}
=======
    <div className="mb-2 flex gap-2">
      <select
        value={provider?.name}
>>>>>>> 166c79d6
        onChange={(e) => {
          setProvider(providerList.find((p) => p.name === e.target.value));
          const firstModel = [...modelList].find((m) => m.provider == e.target.value);
          setModel(firstModel ? firstModel.name : '');
        }}
        className="flex-1 p-2 rounded-lg border transition-all border-bolt-elements-borderColor bg-bolt-elements-prompt-background text-bolt-elements-textPrimary focus:outline-none focus:ring-2 focus:ring-bolt-elements-focus"
      >
        {providerList.map((provider) => (
          <option key={provider.name} value={provider.name}>
            {provider.name}
          </option>
        ))}
      </select>
      <select
        key={provider?.name}
        value={model}
        onChange={(e) => setModel(e.target.value)}
<<<<<<< HEAD
        className="flex-1 p-2 rounded-lg border transition-all border-bolt-elements-borderColor bg-bolt-elements-prompt-background text-bolt-elements-textPrimary focus:outline-none focus:ring-2 focus:ring-bolt-elements-focus"
=======
        style={{ maxWidth: '70%' }}
        className="flex-1 p-2 rounded-lg border border-bolt-elements-borderColor bg-bolt-elements-prompt-background text-bolt-elements-textPrimary focus:outline-none focus:ring-2 focus:ring-bolt-elements-focus transition-all"
>>>>>>> 166c79d6
      >
        {[...modelList]
          .filter((e) => e.provider == provider?.name && e.name)
          .map((modelOption) => (
            <option key={modelOption.name} value={modelOption.name}>
              {modelOption.label}
            </option>
          ))}
      </select>
    </div>
  );
};

const TEXTAREA_MIN_HEIGHT = 76;

interface BaseChatProps {
  textareaRef?: React.RefObject<HTMLTextAreaElement>;
  messageRef?: RefCallback<HTMLDivElement>;
  scrollRef?: RefCallback<HTMLDivElement>;
  clientCanvasRef?: React.RefObject<HTMLCanvasElement>;
  serverCanvasRef?: React.RefObject<HTMLCanvasElement>;
  showChat?: boolean;
  chatStarted?: boolean;
  isStreaming?: boolean;
  messages?: Message[];
  enhancingPrompt?: boolean;
  promptEnhanced?: boolean;
  input?: string;
  model?: string;
  setModel?: (model: string) => void;
  provider?: ProviderInfo;
  setProvider?: (provider: ProviderInfo) => void;
  handleStop?: () => void;
  sendMessage?: (event: React.UIEvent, messageInput?: string) => void;
  handleInputChange?: (event: React.ChangeEvent<HTMLTextAreaElement>) => void;
  enhancePrompt?: () => void;
  isVoiceConnected?: boolean;
  onVoiceToggle?: () => void;
}

export const BaseChat = React.forwardRef<HTMLDivElement, BaseChatProps>(
  (
    {
      textareaRef,
      messageRef,
      scrollRef,
      clientCanvasRef,
      serverCanvasRef,
      showChat = true,
      chatStarted = false,
      isStreaming = false,
      enhancingPrompt = false,
      promptEnhanced = false,
      messages,
      input = '',
      model,
      setModel,
      provider,
      setProvider,
      sendMessage,
      handleInputChange,
      enhancePrompt,
      handleStop,
      isVoiceConnected,
      onVoiceToggle,
    },
    ref,
  ) => {
    const TEXTAREA_MAX_HEIGHT = chatStarted ? 400 : 200;
    const [apiKeys, setApiKeys] = useState<Record<string, string>>({});
    const [modelList, setModelList] = useState(MODEL_LIST);

    useEffect(() => {
      // Load API keys from cookies on component mount
      try {
        const storedApiKeys = Cookies.get('apiKeys');
        if (storedApiKeys) {
          const parsedKeys = JSON.parse(storedApiKeys);
          if (typeof parsedKeys === 'object' && parsedKeys !== null) {
            setApiKeys(parsedKeys);
          }
        }
      } catch (error) {
        console.error('Error loading API keys from cookies:', error);
        // Clear invalid cookie data
        Cookies.remove('apiKeys');
      }

      initializeModelList().then((modelList) => {
        setModelList(modelList);
      });
    }, []);

    const updateApiKey = (provider: string, key: string) => {
      try {
        const updatedApiKeys = { ...apiKeys, [provider]: key };
        setApiKeys(updatedApiKeys);
        // Save updated API keys to cookies with 30 day expiry and secure settings
        Cookies.set('apiKeys', JSON.stringify(updatedApiKeys), {
          expires: 30, // 30 days
          secure: true, // Only send over HTTPS
          sameSite: 'strict', // Protect against CSRF
          path: '/', // Accessible across the site
        });
      } catch (error) {
        console.error('Error saving API keys to cookies:', error);
      }
    };

    return (
      <div
        ref={ref}
        className={classNames(
          styles.BaseChat,
          'relative flex h-full w-full overflow-hidden bg-bolt-elements-background-depth-1',
        )}
        data-chat-visible={showChat}
      >
        <ClientOnly>{() => <Menu />}</ClientOnly>
        <div ref={scrollRef} className="flex overflow-y-auto w-full h-full">
          <div className={classNames(styles.Chat, 'flex flex-col flex-grow min-w-[var(--chat-min-width)] h-full')}>
            {!chatStarted && (
              <div id="intro" className="mt-[26vh] max-w-chat mx-auto text-center">
                <h1 className="mb-4 text-6xl font-bold text-bolt-elements-textPrimary animate-fade-in">
                  Where ideas begin
                </h1>
                <p className="mb-8 text-xl text-bolt-elements-textSecondary animate-fade-in animation-delay-200">
                  Bring ideas to life in seconds or get help on existing projects.
                </p>
              </div>
            )}
            <div
              className={classNames('px-6 pt-6', {
                'flex flex-col h-full': chatStarted,
              })}
            >
              <ClientOnly>
                {() => {
                  return chatStarted ? (
                    <Messages
                      ref={messageRef}
                      className="flex flex-col flex-1 px-4 pb-6 mx-auto w-full max-w-chat z-1"
                      messages={messages}
                      isStreaming={isStreaming}
                    />
                  ) : null;
                }}
              </ClientOnly>
              <div
<<<<<<< HEAD
                className={classNames('relative mx-auto w-full max-w-chat z-prompt', {
                  'sticky bottom-0': chatStarted,
                })}
=======
                className={classNames(
                  'bg-bolt-elements-background-depth-2 border-y border-bolt-elements-borderColor relative w-full max-w-chat mx-auto z-prompt',
                  {
                    'sticky bottom-0': chatStarted
                  })}
>>>>>>> 166c79d6
              >
                <ModelSelector
                  key={provider?.name + ':' + modelList.length}
                  model={model}
                  setModel={setModel}
                  modelList={modelList}
                  provider={provider}
                  setProvider={setProvider}
                  providerList={PROVIDER_LIST}
                />
                {provider && (
                  <APIKeyManager
                    provider={provider}
                    apiKey={apiKeys[provider.name] || ''}
                    setApiKey={(key) => updateApiKey(provider.name, key)}
                  />
                )}
                <div
                  className={classNames(
                    'overflow-hidden rounded-lg border shadow-lg backdrop-filter transition-all border-bolt-elements-borderColor bg-bolt-elements-prompt-background backdrop-blur-[8px]',
                  )}
                >
                  <textarea
                    ref={textareaRef}
                    className={`pt-4 pr-16 pl-4 w-full bg-transparent transition-all resize-none focus:outline-none focus:ring-2 focus:ring-bolt-elements-focus text-md text-bolt-elements-textPrimary placeholder-bolt-elements-textTertiary`}
                    onKeyDown={(event) => {
                      if (event.key === 'Enter') {
                        if (event.shiftKey) {
                          return;
                        }

                        event.preventDefault();

                        sendMessage?.(event);
                      }
                    }}
                    value={input}
                    onChange={(event) => {
                      handleInputChange?.(event);
                    }}
                    style={{
                      minHeight: TEXTAREA_MIN_HEIGHT,
                      maxHeight: TEXTAREA_MAX_HEIGHT,
                    }}
                    placeholder="How can Bolt help you today?"
                    translate="no"
                  />
                  <ClientOnly>
                    {() => (
                      <SendButton
                        show={input.length > 0 || isStreaming}
                        isStreaming={isStreaming}
                        onClick={(event) => {
                          if (isStreaming) {
                            handleStop?.();
                            return;
                          }

                          sendMessage?.(event);
                        }}
                      />
                    )}
                  </ClientOnly>
                  <div className="flex justify-between items-center p-4 pt-2 text-sm">
                    <div className="flex gap-1 items-center">
                      <IconButton
                        title="Enhance prompt"
                        disabled={input.length === 0 || enhancingPrompt}
                        className={classNames('transition-all', {
                          'opacity-100!': enhancingPrompt,
                          'text-bolt-elements-item-contentAccent! pr-1.5 enabled:hover:bg-bolt-elements-item-backgroundAccent!':
                            promptEnhanced,
                        })}
                        onClick={() => enhancePrompt?.()}
                      >
                        {enhancingPrompt ? (
                          <>
                            <div className="text-xl animate-spin i-svg-spinners:90-ring-with-bg text-bolt-elements-loader-progress"></div>
                            <div className="ml-1.5">Enhancing prompt...</div>
                          </>
                        ) : (
                          <>
                            <div className="text-xl i-bolt:stars"></div>
                            {promptEnhanced && <div className="ml-1.5">Prompt enhanced</div>}
                          </>
                        )}
                      </IconButton>
                      <IconButton
                        title={isVoiceConnected ? 'Stop voice chat' : 'Start voice chat'}
                        onClick={onVoiceToggle}
                        className={classNames('transition-all', {
                          'text-bolt-elements-icon-success': isVoiceConnected,
                          'hover:bg-bolt-elements-background-depth-2': !isVoiceConnected,
                        })}
                      >
                        <div
                          className={classNames('text-xl', {
                            'text-red-600 i-ph:microphone-fill': isVoiceConnected,
                            'i-ph:microphone': !isVoiceConnected,
                          })}
                        />
                      </IconButton>
                      <div className="flex justify-between w-64 h-8">
                        <canvas ref={clientCanvasRef} className="bottom-0 left-0 w-full h-8 bg-transparent" />
                        <canvas ref={serverCanvasRef} className="left-0 bottom-16 w-full h-8 bg-transparent" />
                      </div>
                    </div>
                    {input.length > 3 ? (
                      <div className="text-xs text-bolt-elements-textTertiary">
                        Use <kbd className="kdb px-1.5 py-0.5 rounded bg-bolt-elements-background-depth-2">Shift</kbd> +{' '}
                        <kbd className="kdb px-1.5 py-0.5 rounded bg-bolt-elements-background-depth-2">Return</kbd> for
                        a new line
                      </div>
                    ) : null}
                  </div>
                </div>
                <div className="pb-6 bg-bolt-elements-background-depth-1">{/* Ghost Element */}</div>
              </div>
            </div>
            {!chatStarted && (
              <div id="examples" className="flex relative justify-center mx-auto mt-8 w-full max-w-xl">
                <div className="flex flex-col space-y-2 [mask-image:linear-gradient(to_bottom,black_0%,transparent_180%)] hover:[mask-image:none]">
                  {EXAMPLE_PROMPTS.map((examplePrompt, index) => {
                    return (
                      <button
                        key={index}
                        onClick={(event) => {
                          sendMessage?.(event, examplePrompt.text);
                        }}
                        className="flex gap-2 justify-center items-center w-full bg-transparent group text-bolt-elements-textTertiary hover:text-bolt-elements-textPrimary transition-theme"
                      >
                        {examplePrompt.text}
                        <div className="i-ph:arrow-bend-down-left" />
                      </button>
                    );
                  })}
                </div>
              </div>
            )}
          </div>
          <ClientOnly>{() => <Workbench chatStarted={chatStarted} isStreaming={isStreaming} />}</ClientOnly>
        </div>
      </div>
    );
  },
);<|MERGE_RESOLUTION|>--- conflicted
+++ resolved
@@ -29,15 +29,9 @@
 
 const ModelSelector = ({ model, setModel, provider, setProvider, modelList, providerList }) => {
   return (
-<<<<<<< HEAD
-    <div className="flex gap-2 mb-2">
-      <select
-        value={provider}
-=======
     <div className="mb-2 flex gap-2">
       <select
         value={provider?.name}
->>>>>>> 166c79d6
         onChange={(e) => {
           setProvider(providerList.find((p) => p.name === e.target.value));
           const firstModel = [...modelList].find((m) => m.provider == e.target.value);
@@ -55,12 +49,8 @@
         key={provider?.name}
         value={model}
         onChange={(e) => setModel(e.target.value)}
-<<<<<<< HEAD
-        className="flex-1 p-2 rounded-lg border transition-all border-bolt-elements-borderColor bg-bolt-elements-prompt-background text-bolt-elements-textPrimary focus:outline-none focus:ring-2 focus:ring-bolt-elements-focus"
-=======
         style={{ maxWidth: '70%' }}
         className="flex-1 p-2 rounded-lg border border-bolt-elements-borderColor bg-bolt-elements-prompt-background text-bolt-elements-textPrimary focus:outline-none focus:ring-2 focus:ring-bolt-elements-focus transition-all"
->>>>>>> 166c79d6
       >
         {[...modelList]
           .filter((e) => e.provider == provider?.name && e.name)
@@ -210,17 +200,11 @@
                 }}
               </ClientOnly>
               <div
-<<<<<<< HEAD
-                className={classNames('relative mx-auto w-full max-w-chat z-prompt', {
-                  'sticky bottom-0': chatStarted,
-                })}
-=======
                 className={classNames(
                   'bg-bolt-elements-background-depth-2 border-y border-bolt-elements-borderColor relative w-full max-w-chat mx-auto z-prompt',
                   {
                     'sticky bottom-0': chatStarted
                   })}
->>>>>>> 166c79d6
               >
                 <ModelSelector
                   key={provider?.name + ':' + modelList.length}
