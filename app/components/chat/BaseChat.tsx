--- conflicted
+++ resolved
@@ -24,27 +24,16 @@
   { text: 'How do I center a div?' },
 ];
 
-<<<<<<< HEAD
 const providerList = PROVIDER_LIST;
-=======
-const providerList = [...new Set(MODEL_LIST.map((model) => model.provider))];
->>>>>>> ade52959
 
 const ModelSelector = ({ model, setModel, provider, setProvider, modelList, providerList }) => {
   return (
     <div className="mb-2 flex gap-2">
       <select
-<<<<<<< HEAD
         value={provider?.name}
         onChange={(e) => {
           setProvider(providerList.find(p => p.name === e.target.value));
-          const firstModel = [...modelList].find(m => m.provider == e.target.value);
-=======
-        value={provider}
-        onChange={(e) => {
-          setProvider(e.target.value);
           const firstModel = [...modelList].find((m) => m.provider == e.target.value);
->>>>>>> ade52959
           setModel(firstModel ? firstModel.name : '');
         }}
         className="flex-1 p-2 rounded-lg border border-bolt-elements-borderColor bg-bolt-elements-prompt-background text-bolt-elements-textPrimary focus:outline-none focus:ring-2 focus:ring-bolt-elements-focus transition-all"
@@ -60,21 +49,13 @@
         onChange={(e) => setModel(e.target.value)}
         className="flex-1 p-2 rounded-lg border border-bolt-elements-borderColor bg-bolt-elements-prompt-background text-bolt-elements-textPrimary focus:outline-none focus:ring-2 focus:ring-bolt-elements-focus transition-all"
       >
-<<<<<<< HEAD
-        {[...modelList].filter(e => e.provider == provider?.name && e.name).map((modelOption) => (
-          <option key={modelOption.name} value={modelOption.name}>
-            {modelOption.label}
-          </option>
-        ))}
-=======
         {[...modelList]
-          .filter((e) => e.provider == provider && e.name)
+          .filter((e) => e.provider == provider?.name && e.name)
           .map((modelOption) => (
             <option key={modelOption.name} value={modelOption.name}>
               {modelOption.label}
             </option>
           ))}
->>>>>>> ade52959
       </select>
     </div>
   );
@@ -93,17 +74,10 @@
   enhancingPrompt?: boolean;
   promptEnhanced?: boolean;
   input?: string;
-<<<<<<< HEAD
-  model: string;
-  setModel: (model: string) => void;
-  provider: ProviderInfo;
-  setProvider: (provider: ProviderInfo) => void;
-=======
   model?: string;
   setModel?: (model: string) => void;
-  provider?: string;
-  setProvider?: (provider: string) => void;
->>>>>>> ade52959
+  provider?: ProviderInfo;
+  setProvider?: (provider: ProviderInfo) => void;
   handleStop?: () => void;
   sendMessage?: (event: React.UIEvent, messageInput?: string) => void;
   handleInputChange?: (event: React.ChangeEvent<HTMLTextAreaElement>) => void;
