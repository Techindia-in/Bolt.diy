import React, { useState, useEffect } from 'react';
<<<<<<< HEAD
import { toast } from 'react-toastify';
import Cookies from 'js-cookie';
=======
>>>>>>> d6da8503
import { logStore } from '~/lib/stores/logs';
import { lookupSavedPassword, saveGitAuth, ensureEncryption } from '~/lib/hooks/useCredentials';

interface GitHubUserResponse {
  login: string;
  id: number;
  [key: string]: any; // for other properties we don't explicitly need
}

export default function ConnectionsTab() {
<<<<<<< HEAD
  const [githubUsername, setGithubUsername] = useState(Cookies.get('githubUsername') || '');
  const [githubToken, setGithubToken] = useState(Cookies.get('githubToken') || '');
  const [isConnected, setIsConnected] = useState(false);
  const [isVerifying, setIsVerifying] = useState(false);

  useEffect(() => {
    // Check if credentials exist and verify them
    if (githubUsername && githubToken) {
      verifyGitHubCredentials();
    }
  }, []);

  const verifyGitHubCredentials = async () => {
    setIsVerifying(true);

    try {
      const response = await fetch('https://api.github.com/user', {
        headers: {
          Authorization: `Bearer ${githubToken}`,
        },
      });

      if (response.ok) {
        const data = (await response.json()) as GitHubUserResponse;

        if (data.login === githubUsername) {
          setIsConnected(true);
          return true;
        }
      }

      setIsConnected(false);

      return false;
    } catch (error) {
      console.error('Error verifying GitHub credentials:', error);
      setIsConnected(false);

      return false;
    } finally {
      setIsVerifying(false);
    }
  };

  const handleSaveConnection = async () => {
    if (!githubUsername || !githubToken) {
      toast.error('Please provide both GitHub username and token');
      return;
    }

    setIsVerifying(true);

    const isValid = await verifyGitHubCredentials();

    if (isValid) {
      Cookies.set('githubUsername', githubUsername);
      Cookies.set('githubToken', githubToken);
      logStore.logSystem('GitHub connection settings updated', {
        username: githubUsername,
        hasToken: !!githubToken,
      });
      toast.success('GitHub credentials verified and saved successfully!');
      Cookies.set('git:github.com', JSON.stringify({ username: githubToken, password: 'x-oauth-basic' }));
      setIsConnected(true);
    } else {
      toast.error('Invalid GitHub credentials. Please check your username and token.');
    }
  };

  const handleDisconnect = () => {
    Cookies.remove('githubUsername');
    Cookies.remove('githubToken');
    Cookies.remove('git:github.com');
    setGithubUsername('');
    setGithubToken('');
    setIsConnected(false);
    logStore.logSystem('GitHub connection removed');
    toast.success('GitHub connection removed successfully!');
  };

  return (
    <div className="p-4 mb-4 border border-bolt-elements-borderColor rounded-lg bg-bolt-elements-background-depth-3">
      <h3 className="text-lg font-medium text-bolt-elements-textPrimary mb-4">GitHub Connection</h3>
      <div className="flex mb-4">
        <div className="flex-1 mr-2">
          <label className="block text-sm text-bolt-elements-textSecondary mb-1">GitHub Username:</label>
          <input
            type="text"
            value={githubUsername}
            onChange={(e) => setGithubUsername(e.target.value)}
            disabled={isVerifying}
            className="w-full bg-white dark:bg-bolt-elements-background-depth-4 relative px-2 py-1.5 rounded-md focus:outline-none placeholder-bolt-elements-textTertiary text-bolt-elements-textPrimary dark:text-bolt-elements-textPrimary border border-bolt-elements-borderColor disabled:opacity-50"
          />
        </div>
        <div className="flex-1">
          <label className="block text-sm text-bolt-elements-textSecondary mb-1">Personal Access Token:</label>
          <input
            type="password"
            value={githubToken}
            onChange={(e) => setGithubToken(e.target.value)}
            disabled={isVerifying}
            className="w-full bg-white dark:bg-bolt-elements-background-depth-4 relative px-2 py-1.5 rounded-md focus:outline-none placeholder-bolt-elements-textTertiary text-bolt-elements-textPrimary dark:text-bolt-elements-textPrimary border border-bolt-elements-borderColor disabled:opacity-50"
          />
        </div>
      </div>
      <div className="flex mb-4 items-center">
        {!isConnected ? (
          <button
            onClick={handleSaveConnection}
            disabled={isVerifying || !githubUsername || !githubToken}
            className="bg-bolt-elements-button-primary-background rounded-lg px-4 py-2 mr-2 transition-colors duration-200 hover:bg-bolt-elements-button-primary-backgroundHover text-bolt-elements-button-primary-text disabled:opacity-50 disabled:cursor-not-allowed flex items-center"
          >
            {isVerifying ? (
              <>
                <div className="i-ph:spinner animate-spin mr-2" />
                Verifying...
              </>
            ) : (
              'Connect'
            )}
          </button>
        ) : (
          <button
            onClick={handleDisconnect}
            className="bg-bolt-elements-button-danger-background rounded-lg px-4 py-2 mr-2 transition-colors duration-200 hover:bg-bolt-elements-button-danger-backgroundHover text-bolt-elements-button-danger-text"
          >
            Disconnect
          </button>
        )}
        {isConnected && (
          <span className="text-sm text-green-600 flex items-center">
            <div className="i-ph:check-circle mr-1" />
            Connected to GitHub
          </span>
        )}
      </div>
=======
  const [credentials, setCredentials] = useState({
    github: { username: '', token: '' },
    gitlab: { username: '', token: '' },
  });
  const [expandedProviders, setExpandedProviders] = useState<Record<string, boolean>>({});

  useEffect(() => {
    initializeEncryption();
  }, []);

  const initializeEncryption = async () => {
    const success = await ensureEncryption();

    if (success) {
      loadSavedCredentials();
    }
  };

  const loadSavedCredentials = async () => {
    for (const [, config] of Object.entries(providers)) {
      const auth = await lookupSavedPassword(config.url);

      if (auth?.username && auth?.password) {
        config.setCredentials(auth.username, auth.password);
      }
    }
  };

  const toggleProvider = (provider: string) => {
    setExpandedProviders((prev) => ({
      ...prev,
      [provider]: !prev[provider],
    }));
  };

  const providers = {
    github: {
      url: 'github.com',
      username: credentials.github.username,
      token: credentials.github.token,
      title: 'GitHub',
      instructions: 'Enter your GitHub username and personal access token.',
      tokenSetupSteps: [
        '1. Go to GitHub.com → Settings → Developer settings → Personal access tokens → Tokens (classic)',
        '2. Generate new token (classic) with these scopes:',
        '   • repo (Full control of private repositories)',
        '   • workflow (Optional: Update GitHub Action workflows)',
        '3. Copy the generated token and paste it here',
      ],
      setCredentials: (username: string, token: string) =>
        setCredentials((prev) => ({
          ...prev,
          github: { username, token },
        })),
    },
    gitlab: {
      url: 'gitlab.com',
      username: credentials.gitlab.username,
      token: credentials.gitlab.token,
      title: 'GitLab',
      instructions: 'To set up GitLab access:',
      tokenSetupSteps: [
        '1. Go to GitLab.com → Profile Settings → Access Tokens',
        '2. Create a new token with these scopes:',
        '   • api (Full API access)',
        '   • write_repository (Read/write access)',
        '3. Copy the generated token and paste it here',
      ],
      setCredentials: (username: string, token: string) =>
        setCredentials((prev) => ({
          ...prev,
          gitlab: { username, token },
        })),
    },
  };

  const handleSaveConnection = async (provider: keyof typeof providers) => {
    const { url, username, token, title } = providers[provider];

    await saveGitAuth(url, {
      username,
      password: token,
    });

    logStore.logSystem(`${title} connection settings updated`, {
      username,
      hasToken: !!token,
    });
  };

  return (
    <div className="space-y-4">
      {/* Encryption status section remains the same */}

      {Object.entries(providers).map(([key, provider]) => (
        <div
          key={key}
          className="p-4 border border-bolt-elements-borderColor rounded-lg bg-bolt-elements-background-depth-3"
        >
          <div className="flex items-center justify-between cursor-pointer" onClick={() => toggleProvider(key)}>
            <div className="flex items-center">
              <h3 className="text-lg font-medium text-bolt-elements-textPrimary">{provider.title} Connection</h3>
              {provider.username && (
                <span className="ml-2 text-sm text-bolt-elements-textSecondary">({provider.username})</span>
              )}
            </div>
            <div className="flex items-center">
              {provider.username && provider.token && (
                <div className="flex items-center mr-3">
                  <div className="w-2 h-2 rounded-full bg-green-500 mr-2" />
                  <span className="text-sm text-bolt-elements-textSecondary">Connected</span>
                </div>
              )}
              <div className={`transform transition-transform ${expandedProviders[key] ? 'rotate-180' : ''}`}>
                <div className="i-ph:caret-down text-bolt-elements-textSecondary" />
              </div>
            </div>
          </div>

          {expandedProviders[key] && (
            <div className="mt-4">
              <div className="mb-4 p-3 bg-bolt-elements-background-depth-4 rounded border border-bolt-elements-borderColor">
                <p className="text-sm text-bolt-elements-textSecondary mb-2">{provider.instructions}</p>
                <ul className="text-sm text-bolt-elements-textSecondary space-y-1">
                  {provider.tokenSetupSteps.map((step, index) => (
                    <li key={index}>{step}</li>
                  ))}
                </ul>
              </div>

              <div className="flex mb-4">
                <div className="flex-1 mr-2">
                  <label className="block text-sm text-bolt-elements-textSecondary mb-1">
                    {provider.title} Username:
                  </label>
                  <input
                    type="text"
                    value={provider.username}
                    onChange={(e) => provider.setCredentials(e.target.value, provider.token)}
                    className="w-full bg-white dark:bg-bolt-elements-background-depth-4 relative px-2 py-1.5 rounded-md focus:outline-none placeholder-bolt-elements-textTertiary text-bolt-elements-textPrimary dark:text-bolt-elements-textPrimary border border-bolt-elements-borderColor"
                  />
                </div>
                <div className="flex-1">
                  <label className="block text-sm text-bolt-elements-textSecondary mb-1">Personal Access Token:</label>
                  <input
                    type="password"
                    value={provider.token}
                    onChange={(e) => provider.setCredentials(provider.username, e.target.value)}
                    className="w-full bg-white dark:bg-bolt-elements-background-depth-4 relative px-2 py-1.5 rounded-md focus:outline-none placeholder-bolt-elements-textTertiary text-bolt-elements-textPrimary dark:text-bolt-elements-textPrimary border border-bolt-elements-borderColor"
                  />
                </div>
              </div>
              <div className="flex">
                <button
                  onClick={() => handleSaveConnection(key as keyof typeof providers)}
                  className="bg-bolt-elements-button-primary-background rounded-lg px-4 py-2 mr-2 transition-colors duration-200 hover:bg-bolt-elements-button-primary-backgroundHover text-bolt-elements-button-primary-text"
                >
                  Save {provider.title} Connection
                </button>
              </div>
            </div>
          )}
        </div>
      ))}
>>>>>>> d6da8503
    </div>
  );
}<|MERGE_RESOLUTION|>--- conflicted
+++ resolved
@@ -1,9 +1,4 @@
 import React, { useState, useEffect } from 'react';
-<<<<<<< HEAD
-import { toast } from 'react-toastify';
-import Cookies from 'js-cookie';
-=======
->>>>>>> d6da8503
 import { logStore } from '~/lib/stores/logs';
 import { lookupSavedPassword, saveGitAuth, ensureEncryption } from '~/lib/hooks/useCredentials';
 
@@ -14,144 +9,6 @@
 }
 
 export default function ConnectionsTab() {
-<<<<<<< HEAD
-  const [githubUsername, setGithubUsername] = useState(Cookies.get('githubUsername') || '');
-  const [githubToken, setGithubToken] = useState(Cookies.get('githubToken') || '');
-  const [isConnected, setIsConnected] = useState(false);
-  const [isVerifying, setIsVerifying] = useState(false);
-
-  useEffect(() => {
-    // Check if credentials exist and verify them
-    if (githubUsername && githubToken) {
-      verifyGitHubCredentials();
-    }
-  }, []);
-
-  const verifyGitHubCredentials = async () => {
-    setIsVerifying(true);
-
-    try {
-      const response = await fetch('https://api.github.com/user', {
-        headers: {
-          Authorization: `Bearer ${githubToken}`,
-        },
-      });
-
-      if (response.ok) {
-        const data = (await response.json()) as GitHubUserResponse;
-
-        if (data.login === githubUsername) {
-          setIsConnected(true);
-          return true;
-        }
-      }
-
-      setIsConnected(false);
-
-      return false;
-    } catch (error) {
-      console.error('Error verifying GitHub credentials:', error);
-      setIsConnected(false);
-
-      return false;
-    } finally {
-      setIsVerifying(false);
-    }
-  };
-
-  const handleSaveConnection = async () => {
-    if (!githubUsername || !githubToken) {
-      toast.error('Please provide both GitHub username and token');
-      return;
-    }
-
-    setIsVerifying(true);
-
-    const isValid = await verifyGitHubCredentials();
-
-    if (isValid) {
-      Cookies.set('githubUsername', githubUsername);
-      Cookies.set('githubToken', githubToken);
-      logStore.logSystem('GitHub connection settings updated', {
-        username: githubUsername,
-        hasToken: !!githubToken,
-      });
-      toast.success('GitHub credentials verified and saved successfully!');
-      Cookies.set('git:github.com', JSON.stringify({ username: githubToken, password: 'x-oauth-basic' }));
-      setIsConnected(true);
-    } else {
-      toast.error('Invalid GitHub credentials. Please check your username and token.');
-    }
-  };
-
-  const handleDisconnect = () => {
-    Cookies.remove('githubUsername');
-    Cookies.remove('githubToken');
-    Cookies.remove('git:github.com');
-    setGithubUsername('');
-    setGithubToken('');
-    setIsConnected(false);
-    logStore.logSystem('GitHub connection removed');
-    toast.success('GitHub connection removed successfully!');
-  };
-
-  return (
-    <div className="p-4 mb-4 border border-bolt-elements-borderColor rounded-lg bg-bolt-elements-background-depth-3">
-      <h3 className="text-lg font-medium text-bolt-elements-textPrimary mb-4">GitHub Connection</h3>
-      <div className="flex mb-4">
-        <div className="flex-1 mr-2">
-          <label className="block text-sm text-bolt-elements-textSecondary mb-1">GitHub Username:</label>
-          <input
-            type="text"
-            value={githubUsername}
-            onChange={(e) => setGithubUsername(e.target.value)}
-            disabled={isVerifying}
-            className="w-full bg-white dark:bg-bolt-elements-background-depth-4 relative px-2 py-1.5 rounded-md focus:outline-none placeholder-bolt-elements-textTertiary text-bolt-elements-textPrimary dark:text-bolt-elements-textPrimary border border-bolt-elements-borderColor disabled:opacity-50"
-          />
-        </div>
-        <div className="flex-1">
-          <label className="block text-sm text-bolt-elements-textSecondary mb-1">Personal Access Token:</label>
-          <input
-            type="password"
-            value={githubToken}
-            onChange={(e) => setGithubToken(e.target.value)}
-            disabled={isVerifying}
-            className="w-full bg-white dark:bg-bolt-elements-background-depth-4 relative px-2 py-1.5 rounded-md focus:outline-none placeholder-bolt-elements-textTertiary text-bolt-elements-textPrimary dark:text-bolt-elements-textPrimary border border-bolt-elements-borderColor disabled:opacity-50"
-          />
-        </div>
-      </div>
-      <div className="flex mb-4 items-center">
-        {!isConnected ? (
-          <button
-            onClick={handleSaveConnection}
-            disabled={isVerifying || !githubUsername || !githubToken}
-            className="bg-bolt-elements-button-primary-background rounded-lg px-4 py-2 mr-2 transition-colors duration-200 hover:bg-bolt-elements-button-primary-backgroundHover text-bolt-elements-button-primary-text disabled:opacity-50 disabled:cursor-not-allowed flex items-center"
-          >
-            {isVerifying ? (
-              <>
-                <div className="i-ph:spinner animate-spin mr-2" />
-                Verifying...
-              </>
-            ) : (
-              'Connect'
-            )}
-          </button>
-        ) : (
-          <button
-            onClick={handleDisconnect}
-            className="bg-bolt-elements-button-danger-background rounded-lg px-4 py-2 mr-2 transition-colors duration-200 hover:bg-bolt-elements-button-danger-backgroundHover text-bolt-elements-button-danger-text"
-          >
-            Disconnect
-          </button>
-        )}
-        {isConnected && (
-          <span className="text-sm text-green-600 flex items-center">
-            <div className="i-ph:check-circle mr-1" />
-            Connected to GitHub
-          </span>
-        )}
-      </div>
-=======
   const [credentials, setCredentials] = useState({
     github: { username: '', token: '' },
     gitlab: { username: '', token: '' },
@@ -316,7 +173,6 @@
           )}
         </div>
       ))}
->>>>>>> d6da8503
     </div>
   );
 }