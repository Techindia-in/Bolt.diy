--- conflicted
+++ resolved
@@ -1,12 +1,8 @@
 [![Bolt.new: AI-Powered Full-Stack Web Development in the Browser](./public/social_preview_index.jpg)](https://bolt.new)
 
-<<<<<<< HEAD
 https://github.com/swyxio/simple-realtime-console
 
-# Bolt.new Fork by Cole Medin
-=======
 # Bolt.new Fork by Cole Medin - oTToDev
->>>>>>> 166c79d6
 
 This fork of Bolt.new (oTToDev) allows you to choose the LLM that you use for each prompt! Currently, you can use OpenAI, Anthropic, Ollama, OpenRouter, Gemini, LMStudio, Mistral, xAI, HuggingFace, DeepSeek, or Groq models - and it is easily extended to use any other model supported by the Vercel AI SDK! See the instructions below for running this locally and extending it to include more models.
 
