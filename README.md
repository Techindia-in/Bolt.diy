[![Bolt.new: AI-Powered Full-Stack Web Development in the Browser](./public/social_preview_index.jpg)](https://bolt.new)

# Bolt.new Fork by Cole Medin - oTToDev

This fork of Bolt.new (oTToDev) allows you to choose the LLM that you use for each prompt! Currently, you can use OpenAI, Anthropic, Ollama, OpenRouter, Gemini, LMStudio, Mistral, xAI, HuggingFace, DeepSeek, or Groq models - and it is easily extended to use any other model supported by the Vercel AI SDK! See the instructions below for running this locally and extending it to include more models.

<<<<<<< HEAD
## Join the community for oTToDev!

[Please join our community here to stay update with the latest!](https://thinktank.ottomator.ai)

## Bolt.new: AI-Powered Full-Stack Web Development in the Browser
=======
Join the community for oTToDev!

https://thinktank.ottomator.ai

# Requested Additions to this Fork - Feel Free to Contribute!!

- ✅ OpenRouter Integration (@coleam00)
- ✅ Gemini Integration (@jonathands)
- ✅ Autogenerate Ollama models from what is downloaded (@yunatamos)
- ✅ Filter models by provider (@jasonm23)
- ✅ Download project as ZIP (@fabwaseem)
- ✅ Improvements to the main Bolt.new prompt in `app\lib\.server\llm\prompts.ts` (@kofi-bhr)
- ✅ DeepSeek API Integration (@zenith110)
- ✅ Mistral API Integration (@ArulGandhi)
- ✅ "Open AI Like" API Integration (@ZerxZ)
- ✅ Ability to sync files (one way sync) to local folder (@muzafferkadir)
- ✅ Containerize the application with Docker for easy installation (@aaronbolton)
- ✅ Publish projects directly to GitHub (@goncaloalves)
- ✅ Ability to enter API keys in the UI (@ali00209)
- ✅ xAI Grok Beta Integration (@milutinke)
- ✅ LM Studio Integration (@karrot0)
- ✅ HuggingFace Integration (@ahsan3219)
- ✅ Bolt terminal to see the output of LLM run commands (@thecodacus)
- ✅ Streaming of code output (@thecodacus)
- ✅ Ability to revert code to earlier version (@wonderwhy-er)
- ✅ Cohere Integration (@hasanraiyan)
- ✅ Dynamic model max token length (@hasanraiyan)
- ✅ Better prompt enhancing (@SujalXplores)
- ⬜ **HIGH PRIORITY** - Prevent Bolt from rewriting files as often (file locking and diffs)
- ⬜ **HIGH PRIORITY** - Better prompting for smaller LLMs (code window sometimes doesn't start)
- ⬜ **HIGH PRIORITY** - Load local projects into the app
- ⬜ **HIGH PRIORITY** - Attach images to prompts
- ⬜ **HIGH PRIORITY** - Run agents in the backend as opposed to a single model call
- ⬜ Mobile friendly
- ⬜ Together Integration
- ⬜ Azure Open AI API Integration
- ⬜ Perplexity Integration
- ⬜ Vertex AI Integration
- ⬜ Deploy directly to Vercel/Netlify/other similar platforms
- ⬜ Prompt caching
- ⬜ Have LLM plan the project in a MD file for better results/transparency
- ⬜ VSCode Integration with git-like confirmations
- ⬜ Upload documents for knowledge - UI design templates, a code base to reference coding style, etc.
- ⬜ Voice prompting

# Bolt.new: AI-Powered Full-Stack Web Development in the Browser
>>>>>>> 9b757b2a

Bolt.new is an AI-powered web development agent that allows you to prompt, run, edit, and deploy full-stack applications directly from your browser—no local setup required. If you're here to build your own AI-powered web dev agent using the Bolt open source codebase, [click here to get started!](./CONTRIBUTING.md)

## What Makes Bolt.new Different

Claude, v0, etc are incredible- but you can't install packages, run backends, or edit code. That’s where Bolt.new stands out:

- **Full-Stack in the Browser**: Bolt.new integrates cutting-edge AI models with an in-browser development environment powered by **StackBlitz’s WebContainers**. This allows you to:
  - Install and run npm tools and libraries (like Vite, Next.js, and more)
  - Run Node.js servers
  - Interact with third-party APIs
  - Deploy to production from chat
  - Share your work via a URL

- **AI with Environment Control**: Unlike traditional dev environments where the AI can only assist in code generation, Bolt.new gives AI models **complete control** over the entire  environment including the filesystem, node server, package manager, terminal, and browser console. This empowers AI agents to handle the whole app lifecycle—from creation to deployment.

Whether you’re an experienced developer, a PM, or a designer, Bolt.new allows you to easily build production-grade full-stack applications.

For developers interested in building their own AI-powered development tools with WebContainers, check out the open-source Bolt codebase in this repo!

## Prerequisites

Many of you are new users to installing software from Github. If you have any installation troubles reach out and submit an "issue" using the links above, or feel free to enhance this documentation by forking, editing the instructions, and doing a pull request.

1. Install Git from https://git-scm.com/downloads

2. Install Node.js from https://nodejs.org/en/download/ 

Pay attention to the installer notes after completion. 

On all operating systems, the path to Node.js should automatically be added to your system path. But you can check your path if you want to be sure. On Windows, you can search for "edit the system environment variables" in your system, select "Environment Variables..." once you are in the system properties, and then check for a path to Node in your "Path" system variable. On a Mac or Linux machine, it will tell you to check if /usr/local/bin is in your $PATH. To determine if usr/local/bin is included in $PATH open your Terminal and run:

```
echo $PATH .
```

If you see usr/local/bin in the output then you're good to go.

## Setup

1. Clone the repository (if you haven't already) by opening a Terminal window (or CMD with admin permissions) and then typing in this:

```
git clone https://github.com/coleam00/bolt.new-any-llm.git
```

2. Rename .env.example to .env.local and add your LLM API keys. You will find this file on a Mac at "[your name]/bold.new-any-llm/.env.example". For Windows and Linux the path will be similar.

If you can't see the file indicated above, its likely you can't view hidden files. On Mac, open a Terminal window and enter this command below. On Windows, you will see the hidden files option in File Explorer Settings. A quick Google search will help you if you are stuck here.

```
defaults write com.apple.finder AppleShowAllFiles YES
```

**NOTE**: you only have to set the ones you want to use and Ollama doesn't need an API key because it runs locally on your computer:

Get your GROQ API Key here: https://console.groq.com/keys

Get your Open AI API Key by following these instructions: https://help.openai.com/en/articles/4936850-where-do-i-find-my-openai-api-key

Get your Anthropic API Key in your account settings: https://console.anthropic.com/settings/keys

```
GROQ_API_KEY=XXX
OPENAI_API_KEY=XXX
ANTHROPIC_API_KEY=XXX
```

Optionally, you can set the debug level:

```
VITE_LOG_LEVEL=debug
```

**Important**: Never commit your `.env.local` file to version control. It's already included in .gitignore.

## Run

1. Install dependencies using Terminal (or CMD in Windows with admin permissions):

```
pnpm install
```

If you get an error saying "command not found: pnpm" or similar, then that means pnpm isn't installed. You can install it via this:

```
sudo npm install -g pnpm
```

2. Start the application with the command:

```bash
pnpm run dev
```

## Development

To start the development server:

```bash
pnpm run dev
```

This will start the Remix Vite development server. You will need Google Chrome Canary to run this locally if you use Chrome! It's an easy install and a good browser for web development anyway.

### Run With Docker

[Please check out our dedicated page for running oTToDev in docker here!](Docker.md)

### How do I contribute to oTToDev?

[Please check out our dedicated page for contributing to oTToDev here!](CONTRIBUTING.md)

## Adding New LLMs:

[Please check out our dedicated page for adding LLM's to oTToDev here!](Adding-LLMs.md)

## Available Scripts

- `pnpm run dev`: Starts the development server.
- `pnpm run build`: Builds the project.
- `pnpm run start`: Runs the built application locally using Wrangler Pages. This script uses `bindings.sh` to set up necessary bindings so you don't have to duplicate environment variables.
- `pnpm run preview`: Builds the project and then starts it locally, useful for testing the production build. Note, HTTP streaming currently doesn't work as expected with `wrangler pages dev`.
- `pnpm test`: Runs the test suite using Vitest.
- `pnpm run typecheck`: Runs TypeScript type checking.
- `pnpm run typegen`: Generates TypeScript types using Wrangler.
- `pnpm run deploy`: Builds the project and deploys it to Cloudflare Pages.

### How do I get the best results with oTToDev?

- **Be specific about your stack**: If you want to use specific frameworks or libraries (like Astro, Tailwind, ShadCN, or any other popular JavaScript framework), mention them in your initial prompt to ensure Bolt scaffolds the project accordingly.

- **Use the enhance prompt icon**: Before sending your prompt, try clicking the 'enhance' icon to have the AI model help you refine your prompt, then edit the results before submitting.

- **Scaffold the basics first, then add features**: Make sure the basic structure of your application is in place before diving into more advanced functionality. This helps oTToDev understand the foundation of your project and ensure everything is wired up right before building out more advanced functionality.

- **Batch simple instructions**: Save time by combining simple instructions into one message. For example, you can ask oTToDev to change the color scheme, add mobile responsiveness, and restart the dev server, all in one go saving you time and reducing API credit consumption significantly.

### Requested Additions - Feel Free to Contribute!!

[Please check out our dedicated page for requesed additions here!](Requested.md)

### FAQ

[Please check out our dedicated page for FAQ's for oTToDev here!](FAQ.md)<|MERGE_RESOLUTION|>--- conflicted
+++ resolved
@@ -4,60 +4,13 @@
 
 This fork of Bolt.new (oTToDev) allows you to choose the LLM that you use for each prompt! Currently, you can use OpenAI, Anthropic, Ollama, OpenRouter, Gemini, LMStudio, Mistral, xAI, HuggingFace, DeepSeek, or Groq models - and it is easily extended to use any other model supported by the Vercel AI SDK! See the instructions below for running this locally and extending it to include more models.
 
-<<<<<<< HEAD
+
 ## Join the community for oTToDev!
 
 [Please join our community here to stay update with the latest!](https://thinktank.ottomator.ai)
 
 ## Bolt.new: AI-Powered Full-Stack Web Development in the Browser
-=======
-Join the community for oTToDev!
 
-https://thinktank.ottomator.ai
-
-# Requested Additions to this Fork - Feel Free to Contribute!!
-
-- ✅ OpenRouter Integration (@coleam00)
-- ✅ Gemini Integration (@jonathands)
-- ✅ Autogenerate Ollama models from what is downloaded (@yunatamos)
-- ✅ Filter models by provider (@jasonm23)
-- ✅ Download project as ZIP (@fabwaseem)
-- ✅ Improvements to the main Bolt.new prompt in `app\lib\.server\llm\prompts.ts` (@kofi-bhr)
-- ✅ DeepSeek API Integration (@zenith110)
-- ✅ Mistral API Integration (@ArulGandhi)
-- ✅ "Open AI Like" API Integration (@ZerxZ)
-- ✅ Ability to sync files (one way sync) to local folder (@muzafferkadir)
-- ✅ Containerize the application with Docker for easy installation (@aaronbolton)
-- ✅ Publish projects directly to GitHub (@goncaloalves)
-- ✅ Ability to enter API keys in the UI (@ali00209)
-- ✅ xAI Grok Beta Integration (@milutinke)
-- ✅ LM Studio Integration (@karrot0)
-- ✅ HuggingFace Integration (@ahsan3219)
-- ✅ Bolt terminal to see the output of LLM run commands (@thecodacus)
-- ✅ Streaming of code output (@thecodacus)
-- ✅ Ability to revert code to earlier version (@wonderwhy-er)
-- ✅ Cohere Integration (@hasanraiyan)
-- ✅ Dynamic model max token length (@hasanraiyan)
-- ✅ Better prompt enhancing (@SujalXplores)
-- ⬜ **HIGH PRIORITY** - Prevent Bolt from rewriting files as often (file locking and diffs)
-- ⬜ **HIGH PRIORITY** - Better prompting for smaller LLMs (code window sometimes doesn't start)
-- ⬜ **HIGH PRIORITY** - Load local projects into the app
-- ⬜ **HIGH PRIORITY** - Attach images to prompts
-- ⬜ **HIGH PRIORITY** - Run agents in the backend as opposed to a single model call
-- ⬜ Mobile friendly
-- ⬜ Together Integration
-- ⬜ Azure Open AI API Integration
-- ⬜ Perplexity Integration
-- ⬜ Vertex AI Integration
-- ⬜ Deploy directly to Vercel/Netlify/other similar platforms
-- ⬜ Prompt caching
-- ⬜ Have LLM plan the project in a MD file for better results/transparency
-- ⬜ VSCode Integration with git-like confirmations
-- ⬜ Upload documents for knowledge - UI design templates, a code base to reference coding style, etc.
-- ⬜ Voice prompting
-
-# Bolt.new: AI-Powered Full-Stack Web Development in the Browser
->>>>>>> 9b757b2a
 
 Bolt.new is an AI-powered web development agent that allows you to prompt, run, edit, and deploy full-stack applications directly from your browser—no local setup required. If you're here to build your own AI-powered web dev agent using the Bolt open source codebase, [click here to get started!](./CONTRIBUTING.md)
 
